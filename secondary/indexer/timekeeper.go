--- conflicted
+++ resolved
@@ -2906,11 +2906,7 @@
 				tk.generateNewStabilityTS(streamId, bucket)
 
 			case <-stopCh:
-<<<<<<< HEAD
-				defer ticker.Stop()
-=======
 				ticker.Stop()
->>>>>>> 54f0a5be
 				return
 			}
 		}
